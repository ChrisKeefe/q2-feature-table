# ----------------------------------------------------------------------------
# Copyright (c) 2016-2018, QIIME 2 development team.
#
# Distributed under the terms of the Modified BSD License.
#
# The full license is in the file LICENSE, distributed with this software.
# ----------------------------------------------------------------------------

import os.path
import pkg_resources

import q2templates
import numpy as np
import pandas as pd
import matplotlib.pyplot as plt
import seaborn as sns
import qiime2


TEMPLATES = pkg_resources.resource_filename('q2_feature_table._heatmap',
                                            'assets')


heatmap_choices = {
    'metric': {'braycurtis', 'canberra', 'chebyshev', 'cityblock',
               'correlation', 'cosine', 'dice', 'euclidean', 'hamming',
               'jaccard', 'kulsinski', 'mahalanobis', 'matching', 'minkowski',
               'rogerstanimoto', 'russellrao', 'seuclidean', 'sokalmichener',
               'sokalsneath', 'sqeuclidean', 'yule'},
    'method': {'single', 'complete', 'average', 'weighted', 'centroid',
               'median', 'ward'},
    'cluster': {'samples', 'features', 'both'},
    'color_scheme': {'Accent', 'Accent_r', 'Blues', 'Blues_r', 'BrBG',
                     'BrBG_r', 'BuGn', 'BuGn_r', 'BuPu', 'BuPu_r', 'CMRmap',
                     'CMRmap_r', 'Dark2', 'Dark2_r', 'GnBu', 'GnBu_r',
                     'Greens', 'Greens_r', 'Greys', 'Greys_r', 'OrRd',
                     'OrRd_r', 'Oranges', 'Oranges_r', 'PRGn', 'PRGn_r',
                     'Paired', 'Paired_r', 'Pastel1', 'Pastel1_r', 'Pastel2',
                     'Pastel2_r', 'PiYG', 'PiYG_r', 'PuBu', 'PuBuGn',
                     'PuBuGn_r', 'PuBu_r', 'PuOr', 'PuOr_r', 'PuRd', 'PuRd_r',
                     'Purples', 'Purples_r', 'RdBu', 'RdBu_r', 'RdGy',
                     'RdGy_r', 'RdPu', 'RdPu_r', 'RdYlBu', 'RdYlBu_r',
                     'RdYlGn', 'RdYlGn_r', 'Reds', 'Reds_r', 'Set1', 'Set1_r',
                     'Set2', 'Set2_r', 'Set3', 'Set3_r', 'Spectral',
                     'Spectral_r', 'Vega10', 'Vega10_r', 'Vega20', 'Vega20_r',
                     'Vega20b', 'Vega20b_r', 'Vega20c', 'Vega20c_r', 'Wistia',
                     'Wistia_r', 'YlGn', 'YlGnBu', 'YlGnBu_r', 'YlGn_r',
                     'YlOrBr', 'YlOrBr_r', 'YlOrRd', 'YlOrRd_r', 'afmhot',
                     'afmhot_r', 'autumn', 'autumn_r', 'binary', 'binary_r',
                     'bone', 'bone_r', 'brg', 'brg_r', 'bwr', 'bwr_r', 'cool',
                     'cool_r', 'coolwarm', 'coolwarm_r', 'copper', 'copper_r',
                     'cubehelix', 'cubehelix_r', 'flag', 'flag_r',
                     'gist_earth', 'gist_earth_r', 'gist_gray', 'gist_gray_r',
                     'gist_heat', 'gist_heat_r', 'gist_ncar', 'gist_ncar_r',
                     'gist_rainbow', 'gist_rainbow_r', 'gist_stern',
                     'gist_stern_r', 'gist_yarg', 'gist_yarg_r', 'gnuplot',
                     'gnuplot2', 'gnuplot2_r', 'gnuplot_r', 'gray', 'gray_r',
                     'hot', 'hot_r', 'hsv', 'hsv_r', 'icefire', 'icefire_r',
                     'inferno', 'inferno_r', 'jet', 'jet_r', 'magma',
                     'magma_r', 'mako', 'mako_r', 'nipy_spectral',
                     'nipy_spectral_r', 'ocean', 'ocean_r', 'pink', 'pink_r',
                     'plasma', 'plasma_r', 'prism', 'prism_r', 'rainbow',
                     'rainbow_r', 'rocket', 'rocket_r', 'seismic', 'seismic_r',
                     'spectral', 'spectral_r', 'spring', 'spring_r', 'summer',
                     'summer_r', 'tab10', 'tab10_r', 'tab20', 'tab20_r',
                     'tab20b', 'tab20b_r', 'tab20c', 'tab20c_r', 'terrain',
                     'terrain_r', 'viridis', 'viridis_r', 'vlag', 'vlag_r',
                     'winter', 'winter_r'}
}


_clustering_map = {'both': {'col_cluster': True, 'row_cluster': True},
                   'samples': {'col_cluster': False, 'row_cluster': True},
                   'features': {'col_cluster': True, 'row_cluster': False}}


def _munge_metadata(metadata, table, cluster):
    metadata = metadata.filter_ids(table.index)
    column_name = metadata.name

    metadata_df = metadata.to_dataframe()
    metadata_df = metadata_df.fillna('[No Value]')
    metadata_df['merged-id'] = metadata_df[column_name].str.cat(
        metadata_df.index, sep=' | ')
    # Inner join here because we have already validated that all sample IDs in
    # the table are present in the metadata, and the metadata has been filtered
    # to only include the table's IDs.
    table = table.join(metadata_df, how='inner')
    # It doesn't make sense to sort the samples if clustering is enabled on
    # the sample axis (e.g. `both` or `samples`).
    if cluster == 'features':
        table.sort_values(column_name, axis=0, ascending=True, inplace=True)
    table.set_index('merged-id', inplace=True)
    table.index.name = '%s | %s' % (column_name, metadata_df.index.name)
    table.drop([column_name], axis=1, inplace=True)
    return table


def heatmap(output_dir, table: pd.DataFrame,
            metadata: qiime2.CategoricalMetadataColumn = None,
            normalize: bool = True, title: str = None,
            metric: str = 'euclidean', method: str = 'average',
<<<<<<< HEAD
            cluster: str = 'both', color_scheme: str = 'rocket') \
            -> None:
=======
            cluster: str = 'both', color_scheme: str = 'rocket') -> None:
>>>>>>> 7ea0ca03
    if table.empty:
        raise ValueError('Cannot visualize an empty table.')

    if metadata is not None:
        table = _munge_metadata(metadata, table, cluster)

    cbar_label = 'frequency'
    if normalize:
        table = table.apply(lambda x: np.log10(x + 1))
        cbar_label = 'log10 frequency'

    # Hard-coded values for reasonable plots
    scaletron, labelsize, dpi = 50, 8, 100
    sns.set(rc={'xtick.labelsize': labelsize, 'ytick.labelsize': labelsize,
                'figure.dpi': dpi})
    width, height = table.shape[1] / scaletron, table.shape[0] / scaletron

    heatmap_plot = sns.clustermap(table, method=method, metric=metric,
                                  **_clustering_map[cluster],
                                  cmap=color_scheme,
                                  xticklabels=True, yticklabels=True,
                                  cbar_kws={'label': cbar_label})
    if title is not None:
        heatmap_plot.fig.suptitle(title)

    hm = heatmap_plot.ax_heatmap.get_position()
    cbar = heatmap_plot.cax.get_position()
    row = heatmap_plot.ax_row_dendrogram.get_position()
    col = heatmap_plot.ax_col_dendrogram.get_position()

    # Resize the plot to set cell aspect-ratio to square
    heatmap_plot.ax_heatmap.set_position([hm.x0, hm.y0, width, height])
    heatmap_plot.cax.set_position([cbar.x0, hm.y0 + height, cbar.width,
                                   cbar.height])
    heatmap_plot.ax_row_dendrogram.set_position([row.x0, row.y0, row.width,
                                                 height])
    heatmap_plot.ax_col_dendrogram.set_position([col.x0, hm.y0 + height, width,
                                                 col.height])

    # https://stackoverflow.com/a/34697479/3776794
    plt.setp(heatmap_plot.ax_heatmap.xaxis.get_majorticklabels(), rotation=90)
    plt.setp(heatmap_plot.ax_heatmap.yaxis.get_majorticklabels(), rotation=0)

    for ext in ['png', 'svg']:
        img_fp = os.path.join(output_dir, 'feature-table-heatmap.%s' % ext)
        heatmap_plot.savefig(img_fp)

    index_fp = os.path.join(TEMPLATES, 'index.html')
    q2templates.render(index_fp, output_dir, context={'normalize': normalize})<|MERGE_RESOLUTION|>--- conflicted
+++ resolved
@@ -100,12 +100,7 @@
             metadata: qiime2.CategoricalMetadataColumn = None,
             normalize: bool = True, title: str = None,
             metric: str = 'euclidean', method: str = 'average',
-<<<<<<< HEAD
-            cluster: str = 'both', color_scheme: str = 'rocket') \
-            -> None:
-=======
             cluster: str = 'both', color_scheme: str = 'rocket') -> None:
->>>>>>> 7ea0ca03
     if table.empty:
         raise ValueError('Cannot visualize an empty table.')
 
